--- conflicted
+++ resolved
@@ -16,13 +16,8 @@
 ]
 
 [tool.poetry.dependencies]
-<<<<<<< HEAD
 python = ">=3.7"
-Django = "3.2"
-=======
-python = ">=3.6.2"
 Django = "^3"
->>>>>>> 5cec6dfa
 graphene = "2.1.9"
 graphene-django = "^2.15.0"
 django-filter = "^21.1"
